{:deps {org.clojure/clojure       {:mvn/version "1.10.2"}
        org.clojure/core.async    {:mvn/version "1.3.610"}
        org.clojure/tools.logging {:mvn/version "1.1.0"}
        com.taoensso/nippy        {:mvn/version "3.1.1"}}
 :aliases
       {:test
        {:extra-paths ["test"]
         :extra-deps  {com.cognitect/test-runner
                       {:git/url "https://github.com/cognitect-labs/test-runner.git"
                        :sha     "b6b3193fcc42659d7e46ecd1884a228993441182"}}
         :main-opts   ["-m" "cognitect.test-runner"]}

        :jar
        {:extra-deps {seancorfield/depstar {:mvn/version "2.0.193"}}
         :exec-fn    hf.depstar/jar
         :exec-args  {:jar "target/fluree-raft.jar"}}

        :install
        {:extra-deps {slipset/deps-deploy {:mvn/version "RELEASE"}}
         :exec-fn    deps-deploy.deps-deploy/deploy
         :exec-args  {:installer :local
                      :artifact  "target/fluree-raft.jar"}}

<<<<<<< HEAD
  :deploy
  {:extra-deps {deps-deploy/deps-deploy {:mvn/version "RELEASE"}}
   :main-opts ["-m" "deps-deploy.deps-deploy" "deploy"
               "target/fluree-raft.jar"]}
  
  :coverage
  {:extra-paths ["test"]
   :extra-deps  {cloverage/cloverage {:mvn/version "1.2.2"}}
   :main-opts   ["-m" "cloverage.coverage" "-p" "src" "-s" "test" "--output" "scanning_results/coverage"]}

  :eastwood
  {:extra-deps {jonase/eastwood {:mvn/version "RELEASE"}}
   :main-opts ["-m" "eastwood.lint" {:source-paths ["src"] :out "scanning_results/eastwood.out"}]}

  :ancient
  {:extra-deps {com.github.liquidz/antq {:mvn/version "RELEASE"}}
   :main-opts ["-m" "antq.core"]}

  :clj-kondo
  {:extra-deps {clj-kondo/clj-kondo {:mvn/version "2021.06.01"}}
   :main-opts ["-m" "clj-kondo.main" "--lint" "src" "--config" ".clj-kondo/config.edn"]}}}
=======
        :deploy
        {:extra-deps {slipset/deps-deploy {:mvn/version "RELEASE"}}
         :exec-fn    deps-deploy.deps-deploy/deploy
         :exec-args  {:installer      :remote
                      :sign-releases? true
                      :artifact       "target/fluree-raft.jar"}}}}
>>>>>>> 9e2e8db2
<|MERGE_RESOLUTION|>--- conflicted
+++ resolved
@@ -20,34 +20,27 @@
          :exec-fn    deps-deploy.deps-deploy/deploy
          :exec-args  {:installer :local
                       :artifact  "target/fluree-raft.jar"}}
-
-<<<<<<< HEAD
-  :deploy
-  {:extra-deps {deps-deploy/deps-deploy {:mvn/version "RELEASE"}}
-   :main-opts ["-m" "deps-deploy.deps-deploy" "deploy"
-               "target/fluree-raft.jar"]}
-  
-  :coverage
-  {:extra-paths ["test"]
-   :extra-deps  {cloverage/cloverage {:mvn/version "1.2.2"}}
-   :main-opts   ["-m" "cloverage.coverage" "-p" "src" "-s" "test" "--output" "scanning_results/coverage"]}
-
-  :eastwood
-  {:extra-deps {jonase/eastwood {:mvn/version "RELEASE"}}
-   :main-opts ["-m" "eastwood.lint" {:source-paths ["src"] :out "scanning_results/eastwood.out"}]}
-
-  :ancient
-  {:extra-deps {com.github.liquidz/antq {:mvn/version "RELEASE"}}
-   :main-opts ["-m" "antq.core"]}
-
-  :clj-kondo
-  {:extra-deps {clj-kondo/clj-kondo {:mvn/version "2021.06.01"}}
-   :main-opts ["-m" "clj-kondo.main" "--lint" "src" "--config" ".clj-kondo/config.edn"]}}}
-=======
+        
         :deploy
         {:extra-deps {slipset/deps-deploy {:mvn/version "RELEASE"}}
          :exec-fn    deps-deploy.deps-deploy/deploy
          :exec-args  {:installer      :remote
                       :sign-releases? true
-                      :artifact       "target/fluree-raft.jar"}}}}
->>>>>>> 9e2e8db2
+                      :artifact       "target/fluree-raft.jar"}}
+        
+        :coverage
+        {:extra-paths ["test"]
+         :extra-deps  {cloverage/cloverage {:mvn/version "1.2.2"}}
+         :main-opts   ["-m" "cloverage.coverage" "-p" "src" "-s" "test" "--output" "scanning_results/coverage"]}
+
+        :eastwood
+        {:extra-deps {jonase/eastwood {:mvn/version "RELEASE"}}
+         :main-opts ["-m" "eastwood.lint" {:source-paths ["src"] :out "scanning_results/eastwood.out"}]}
+
+        :ancient
+        {:extra-deps {com.github.liquidz/antq {:mvn/version "RELEASE"}}
+         :main-opts ["-m" "antq.core"]}
+
+        :clj-kondo
+        {:extra-deps {clj-kondo/clj-kondo {:mvn/version "2021.06.01"}}
+         :main-opts ["-m" "clj-kondo.main" "--lint" "src" "--config" ".clj-kondo/config.edn"]}}}